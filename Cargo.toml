--- conflicted
+++ resolved
@@ -87,7 +87,7 @@
 clipboard = {version = "0.5", optional = true }
 ptree = {version = "0.2" }
 image = { version = "0.22.2", default_features = false, features = ["png_codec", "jpeg"], optional = true }
-starship = { version = "0.22.0", optional = true}
+starship = { version = "0.26.4", optional = true}
 
 [features]
 default = ["textview", "sys", "ps"]
@@ -96,12 +96,8 @@
 binaryview = ["image", "crossterm"]
 sys = ["heim", "battery"]
 ps = ["heim"]
-<<<<<<< HEAD
 starship-prompt = ["starship"]
-=======
 # trace = ["nom-tracable/trace"]
-all = ["raw-key", "textview", "binaryview", "sys", "ps", "clipboard"]
->>>>>>> 412831cb
 
 [dependencies.rusqlite]
 version = "0.20.0"
