--- conflicted
+++ resolved
@@ -1379,14 +1379,6 @@
         span: Span,
     },
 
-<<<<<<< HEAD
-    #[error("Job {id} is a job of type {kind}")]
-    #[diagnostic(
-        code(nu::shell::os_disabled),
-        help("This operation does not support the given job type")
-    )]
-    UnsupportedJobType { id: usize, span: Span, kind: String },
-=======
     #[error("The job {id} is frozen")]
     #[diagnostic(
         code(nu::shell::job_is_frozen),
@@ -1407,7 +1399,6 @@
         #[label = "timeout"]
         span: Span,
     },
->>>>>>> 2d868323
 
     #[error(transparent)]
     #[diagnostic(transparent)]
